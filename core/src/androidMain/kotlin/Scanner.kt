package com.juul.kable

import android.bluetooth.BluetoothAdapter
import android.bluetooth.le.ScanCallback
import android.bluetooth.le.ScanResult
import android.util.Log
import kotlinx.coroutines.cancel
import kotlinx.coroutines.channels.awaitClose
import kotlinx.coroutines.channels.sendBlocking
import kotlinx.coroutines.flow.Flow
import kotlinx.coroutines.flow.callbackFlow

public class ScanFailedException internal constructor(
    public val errorCode: Int
) : IllegalStateException("Bluetooth scan failed with error code $errorCode")

public actual fun Scanner(): Scanner = AndroidScanner()

public class AndroidScanner internal constructor() : Scanner {

    private val bluetoothAdapter = BluetoothAdapter.getDefaultAdapter()
        ?: error("Bluetooth not supported")

    public override val advertisements: Flow<Advertisement> = callbackFlow {
        check(bluetoothAdapter.isEnabled) { "Bluetooth is disabled" }

        val callback = object : ScanCallback() {
            override fun onScanResult(callbackType: Int, result: ScanResult) {
                runCatching {
                    sendBlocking(Advertisement(result))
<<<<<<< HEAD
                }.onFailure { cause -> Log.w(TAG, "Unable to deliver scan result.", cause) }
=======
                }.onFailure {
                    Log.w(TAG, "Unable to deliver scan result due to failure in flow or premature closing.")
                }
>>>>>>> 3aeb0880
            }

            override fun onBatchScanResults(results: MutableList<ScanResult>) {
                runCatching {
                    results.forEach {
                        sendBlocking(Advertisement(it))
                    }
<<<<<<< HEAD
                }.onFailure { cause -> Log.w(TAG, "Unable to deliver batch scan results.", cause) }
=======
                }.onFailure {
                    Log.w(TAG, "Unable to deliver batch scan results due to failure in flow or premature closing.")
                }
>>>>>>> 3aeb0880
            }

            override fun onScanFailed(errorCode: Int) {
                cancel("Bluetooth scan failed", ScanFailedException(errorCode))
            }
        }
        bluetoothAdapter.bluetoothLeScanner.startScan(callback)
        awaitClose {
            bluetoothAdapter.bluetoothLeScanner.stopScan(callback)
        }
    }
}<|MERGE_RESOLUTION|>--- conflicted
+++ resolved
@@ -28,13 +28,9 @@
             override fun onScanResult(callbackType: Int, result: ScanResult) {
                 runCatching {
                     sendBlocking(Advertisement(result))
-<<<<<<< HEAD
-                }.onFailure { cause -> Log.w(TAG, "Unable to deliver scan result.", cause) }
-=======
                 }.onFailure {
                     Log.w(TAG, "Unable to deliver scan result due to failure in flow or premature closing.")
                 }
->>>>>>> 3aeb0880
             }
 
             override fun onBatchScanResults(results: MutableList<ScanResult>) {
@@ -42,13 +38,9 @@
                     results.forEach {
                         sendBlocking(Advertisement(it))
                     }
-<<<<<<< HEAD
-                }.onFailure { cause -> Log.w(TAG, "Unable to deliver batch scan results.", cause) }
-=======
                 }.onFailure {
                     Log.w(TAG, "Unable to deliver batch scan results due to failure in flow or premature closing.")
                 }
->>>>>>> 3aeb0880
             }
 
             override fun onScanFailed(errorCode: Int) {
