--- conflicted
+++ resolved
@@ -33,13 +33,9 @@
         val listener: (Event) -> Unit = {
             runCatching {
                 offer(Advertisement(it as BluetoothAdvertisingEvent))
-<<<<<<< HEAD
-            }.onFailure { cause -> console.warn("Unable to deliver advertisement event due to $cause.") }
-=======
             }.onFailure {
                 console.warn("Unable to deliver advertisement event due to failure in flow or premature closing.")
             }
->>>>>>> 3aeb0880
         }
         bluetooth.addEventListener(ADVERTISEMENT_RECEIVED_EVENT, listener)
 
